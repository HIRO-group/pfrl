--- conflicted
+++ resolved
@@ -94,11 +94,7 @@
 
         def default_target_policy_smoothing_func(batch_action):
             """Add noises to actions for target policy smoothing."""
-<<<<<<< HEAD
             noise = torch.clamp(self.policy_noise * torch.randn_like(batch_action), -self.noise_clip, self.noise_clip)
-=======
-            noise = torch.clamp(policy_noise * torch.randn_like(batch_action), -self.noise_clip, self.noise_clip)
->>>>>>> d76dbd4c
             smoothed_action = batch_action + noise
             smoothed_action = torch.min(smoothed_action, torch.tensor(self.scale).to(self.device).float())
             smoothed_action = torch.max(smoothed_action, torch.tensor(-self.scale).to(self.device).float())
