from logging import getLogger
import collections

<<<<<<< HEAD
=======
import collections
>>>>>>> cdeaeab7
import numpy as np
import torch
from torch.nn import functional as F
from torch import nn

import pfrl
from pfrl.agent import GoalConditionedBatchAgent
from pfrl.agents import TD3
from pfrl.utils.batch_states import batch_states
from pfrl.replay_buffer import batch_experiences_with_goal
from pfrl.utils import clip_l2_grad_norm_, _mean_or_nan


def default_target_policy_smoothing_func(batch_action):
    """Add noises to actions for target policy smoothing."""
    noise = torch.clamp(0.2 * torch.randn_like(batch_action), -0.5, 0.5)
    return torch.clamp(batch_action + noise, -1, 1)


def _mean_or_nan(xs):
    """Return its mean a non-empty sequence, numpy.nan for a empty one."""
    return np.mean(xs) if xs else np.nan


class TemperatureHolder(nn.Module):
    """Module that holds a temperature as a learnable value.

    Args:
        initial_log_temperature (float): Initial value of log(temperature).
    """

    def __init__(self, initial_log_temperature=0):
        super().__init__()
        self.log_temperature = nn.Parameter(
            torch.tensor(initial_log_temperature, dtype=torch.float32)
        )

    def forward(self):
        """Return a temperature as a torch.Tensor."""
        return torch.exp(self.log_temperature)


class GoalConditionedTD3(TD3, GoalConditionedBatchAgent):
    """
    Goal conditioned
    Twin Delayed Deep Deterministic Policy Gradients (TD3).

    See http://arxiv.org/abs/1802.09477

    Args:
        policy (Policy): Policy.
        q_func1 (Module): First Q-function that takes state-action pairs as input
            and outputs predicted Q-values.
        q_func2 (Module): Second Q-function that takes state-action pairs as
            input and outputs predicted Q-values.
        policy_optimizer (Optimizer): Optimizer setup with the policy
        q_func1_optimizer (Optimizer): Optimizer setup with the first
            Q-function.
        q_func2_optimizer (Optimizer): Optimizer setup with the second
            Q-function.
        replay_buffer (ReplayBuffer): Replay buffer
        gamma (float): Discount factor
        explorer (Explorer): Explorer that specifies an exploration strategy.
        gpu (int): GPU device id if not None nor negative.
        replay_start_size (int): if the replay buffer's size is less than
            replay_start_size, skip update
        minibatch_size (int): Minibatch size
        update_interval (int): Model update interval in step
        phi (callable): Feature extractor applied to observations
        soft_update_tau (float): Tau of soft target update.
        logger (Logger): Logger used
        batch_states (callable): method which makes a batch of observations.
            default is `pfrl.utils.batch_states.batch_states`
        burnin_action_func (callable or None): If not None, this callable
            object is used to select actions before the model is updated
            one or more times during training.
        policy_update_delay (int): Delay of policy updates. Policy is updated
            once in `policy_update_delay` times of Q-function updates.
        target_policy_smoothing_func (callable): Callable that takes a batch of
            actions as input and outputs a noisy version of it. It is used for
            target policy smoothing when computing target Q-values.
    """

    saved_attributes = (
        "policy",
        "q_func1",
        "q_func2",
        "target_policy",
        "target_q_func1",
        "target_q_func2",
        "policy_optimizer",
        "q_func1_optimizer",
        "q_func2_optimizer",
    )

    def __init__(
        self,
        policy,
        q_func1,
        q_func2,
        policy_optimizer,
        q_func1_optimizer,
        q_func2_optimizer,
        replay_buffer,
        gamma,
        explorer,
        replay_start_size,
        gpu=None,
        minibatch_size=100,
        update_interval=1,
        phi=lambda x: x,
        soft_update_tau=5e-3,
        n_times_update=1,
        max_grad_norm=None,
        logger=getLogger(__name__),
        batch_states=batch_states,
        burnin_action_func=None,
        policy_update_delay=2,
        buffer_freq=10,
        q_func_grad_variance_record_size=10,
        policy_grad_variance_record_size=100,
        recent_variance_size=100,
        target_policy_smoothing_func=default_target_policy_smoothing_func,
        add_entropy=False,
        scale=1
    ):
        self.buffer_freq = buffer_freq
        self.minibatch_size = minibatch_size
        self.recent_variance_size = recent_variance_size
        self.add_entropy = add_entropy
<<<<<<< HEAD
        self.scale = scale
        self.q_func1_variance_record = collections.deque(maxlen=10)
        self.q_func2_variance_record = collections.deque(maxlen=10)

        self.policy_gradients_variance_record = collections.deque(maxlen=100)
        self.policy_gradients_mean_record = collections.deque(maxlen=100)
=======
>>>>>>> cdeaeab7

        if add_entropy:
            self.temperature = 1.0
        self.q_func1_variance_record = collections.deque(maxlen=q_func_grad_variance_record_size)
        self.q_func2_variance_record = collections.deque(maxlen=q_func_grad_variance_record_size)

        self.policy_gradients_variance_record = collections.deque(maxlen=policy_grad_variance_record_size)
        self.policy_gradients_mean_record = collections.deque(maxlen=policy_grad_variance_record_size)

        super(GoalConditionedTD3, self).__init__(policy=policy,
                                                 q_func1=q_func1,
                                                 q_func2=q_func2,
                                                 policy_optimizer=policy_optimizer,
                                                 q_func1_optimizer=q_func1_optimizer,
                                                 q_func2_optimizer=q_func2_optimizer,
                                                 replay_buffer=replay_buffer,
                                                 gamma=gamma,
                                                 explorer=explorer,
                                                 gpu=gpu,
                                                 replay_start_size=replay_start_size,
                                                 minibatch_size=minibatch_size,
                                                 update_interval=update_interval,
                                                 phi=phi,
                                                 soft_update_tau=soft_update_tau,
                                                 n_times_update=n_times_update,
                                                 max_grad_norm=max_grad_norm,
                                                 logger=logger,
                                                 batch_states=batch_states,
                                                 burnin_action_func=burnin_action_func,
                                                 policy_update_delay=policy_update_delay,
                                                 target_policy_smoothing_func=target_policy_smoothing_func)

    def update_q_func_with_goal(self, batch):
        """
        Compute loss for a given Q-function, or critics
        """

        batch_next_state = batch["next_state"]
        batch_next_goal = batch["next_goal"]
        batch_rewards = batch["reward"]
        batch_terminal = batch["is_state_terminal"]
        batch_state = batch["state"]
        batch_goal = batch["goal"]
        batch_actions = batch["action"]
        batch_discount = batch["discount"]

        with torch.no_grad(), pfrl.utils.evaluating(
            self.target_policy
        ), pfrl.utils.evaluating(self.target_q_func1), pfrl.utils.evaluating(
            self.target_q_func2
        ):
            next_action_distrib = self.target_policy(torch.cat([batch_next_state, batch_next_goal], -1))
            next_actions_normalized = next_action_distrib.sample()
            next_actions = self.target_policy_smoothing_func(
                self.scale * next_actions_normalized
            )

            entropy_term = 0
            if self.add_entropy:
                next_log_prob = next_action_distrib.log_prob(next_actions_normalized)
                entropy_term = self.temperature * next_log_prob[..., None]

            next_q1 = self.target_q_func1((torch.cat([batch_next_state, batch_next_goal], -1), next_actions))
            next_q2 = self.target_q_func2((torch.cat([batch_next_state, batch_next_goal], -1), next_actions))
            next_q = torch.min(next_q1, next_q2)

            target_q = batch_rewards + batch_discount * (
                1.0 - batch_terminal
            ) * torch.flatten(next_q - entropy_term)

        predict_q1 = torch.flatten(self.q_func1((torch.cat([batch_state, batch_goal], -1), batch_actions)))
        predict_q2 = torch.flatten(self.q_func2((torch.cat([batch_state, batch_goal], -1), batch_actions)))

        loss1 = F.smooth_l1_loss(target_q, predict_q1)
        loss2 = F.smooth_l1_loss(target_q, predict_q2)

        # Update stats
        self.q1_record.extend(predict_q1.detach().cpu().numpy())
        self.q2_record.extend(predict_q2.detach().cpu().numpy())
        self.q_func1_loss_record.append(float(loss1))
        self.q_func2_loss_record.append(float(loss2))

<<<<<<< HEAD
        q1_recent_variance = np.var(list(self.q1_record)[-100:])
        q2_recent_variance = np.var(list(self.q2_record)[-100:])
=======
        q1_recent_variance = np.var(list(self.q1_record)[-self.recent_variance_size:])
        q2_recent_variance = np.var(list(self.q2_record)[-self.recent_variance_size:])
>>>>>>> cdeaeab7
        self.q_func1_variance_record.append(q1_recent_variance)
        self.q_func2_variance_record.append(q2_recent_variance)

        self.q_func1_optimizer.zero_grad()

        loss1.backward()
        if self.max_grad_norm is not None:
            clip_l2_grad_norm_(self.q_func1.parameters(), self.max_grad_norm)
        self.q_func1_optimizer.step()

        self.q_func2_optimizer.zero_grad()
        loss2.backward()
        if self.max_grad_norm is not None:
            clip_l2_grad_norm_(self.q_func2.parameters(), self.max_grad_norm)
        self.q_func2_optimizer.step()

        self.q_func_n_updates += 1

    def update_policy_with_goal(self, batch):
        """Compute loss for actor."""

        batch_state = batch["state"]
        batch_goal = batch["goal"]
        action_distrib = self.policy(torch.cat([batch_state, batch_goal], -1))
        onpolicy_actions_normalized = action_distrib.rsample()
        onpolicy_actions = self.scale * onpolicy_actions_normalized
        entropy_term = 0
        if self.add_entropy:
            log_prob = action_distrib.log_prob(onpolicy_actions_normalized)
            entropy_term = self.temperature * log_prob[..., None]
        q = self.q_func1((torch.cat([batch_state, batch_goal], -1), onpolicy_actions))

        # Since we want to maximize Q, loss is negation of Q
        loss = -torch.mean(-entropy_term + q)

        self.policy_loss_record.append(float(loss))
        self.policy_optimizer.zero_grad()
        loss.backward()
<<<<<<< HEAD
=======

>>>>>>> cdeaeab7
        # get policy gradients
        gradients = self.get_and_flatten_policy_gradients()
        gradient_variance = torch.var(gradients)
        gradient_mean = torch.mean(gradients)
        self.policy_gradients_variance_record.append(float(gradient_variance))
        self.policy_gradients_mean_record.append(float(gradient_mean))

        if self.max_grad_norm is not None:
            clip_l2_grad_norm_(self.policy.parameters(), self.max_grad_norm)
        self.policy_optimizer.step()
        self.policy_n_updates += 1

    def sample_if_possible(self):
        sample = self.replay_updater.can_update_then_sample(self.t)
        return sample if not sample else sample[0]

    def get_and_flatten_policy_gradients(self):
        parameters = list(self.policy.parameters())
        gradients = None
        for param in parameters:
            if gradients is None:
                gradients = torch.flatten(param.grad)
            else:
                gradients = torch.cat((gradients, torch.flatten(param.grad)))
        return gradients

    def update(self, experiences, errors_out=None):
        """Update the model from experiences"""
        batch = batch_experiences_with_goal(experiences, self.device, self.phi, self.gamma)
        self.update_q_func_with_goal(batch)
        if self.q_func_n_updates % self.policy_update_delay == 0:
            self.update_policy_with_goal(batch)
            self.sync_target_network()

    def batch_select_onpolicy_action(self, batch_obs):
        with torch.no_grad(), pfrl.utils.evaluating(self.policy):
            batch_xs = self.batch_states(batch_obs, self.device, self.phi)
            batch_action = self.policy(batch_xs).sample()
            batch_action = self.scale * batch_action
            batch_action = batch_action.cpu().numpy()

        return list(batch_action)

    def batch_act_with_goal(self, batch_obs, batch_goal):
        if self.training:
            return self._batch_act_train_goal(batch_obs, batch_goal)
        else:
            return self._batch_act_eval_goal(batch_obs, batch_goal)

    def batch_observe_with_goal(self, batch_obs, batch_goal, batch_reward, batch_done, batch_reset):
        if self.training:
            self._batch_observe_train_goal(batch_obs, batch_goal, batch_reward, batch_done, batch_reset)

    def batch_observe_with_goal_state_action_arr(self, state_arr, action_arr, batch_obs, batch_goal, batch_reward, batch_done, batch_reset):
        raise NotImplementedError("This function is not implemented for the GoalConditionedTD3.")

    def _batch_act_eval_goal(self, batch_obs, batch_goal):
        assert not self.training
        concat_states = []
        for idx, ob in enumerate(batch_obs):
            concat_states.append(torch.cat([ob, batch_goal[idx]], dim=-1))
        return self.batch_select_onpolicy_action(concat_states)

    def _batch_act_train_goal(self, batch_obs, batch_goal):
        assert self.training
        if self.burnin_action_func is not None and self.policy_n_updates == 0:
            batch_action = [self.burnin_action_func() for _ in range(len(batch_obs))]
        else:
            concat_states = []
            for idx, ob in enumerate(batch_obs):
                concat_states.append(torch.cat([ob, batch_goal[idx]], dim=-1))
            batch_onpolicy_action = self.batch_select_onpolicy_action(concat_states)
            batch_action = [
                self.explorer.select_action(self.t, lambda: batch_onpolicy_action[i])
                for i in range(len(batch_onpolicy_action))
            ]

        self.batch_last_obs = list(batch_obs)
        self.batch_last_goal = list(batch_goal)
        self.batch_last_action = list(batch_action)
        return batch_action

    def _batch_observe_train_goal(self, batch_obs, batch_goal, batch_reward, batch_done, batch_reset):
        assert self.training
        for i in range(len(batch_obs)):
            self.t += 1
            if self.batch_last_obs[i] is not None:
                assert self.batch_last_goal[i] is not None
                assert self.batch_last_action[i] is not None
                # Add a transition to the replay buffer
                # low level controller
                self.replay_buffer.append(
                    state=self.batch_last_obs[i],
                    goal=self.batch_last_goal[i],
                    action=self.batch_last_action[i],
                    reward=batch_reward[i],
                    next_state=batch_obs[i],
                    next_goal=batch_goal[i],
                    next_action=None,
                    is_state_terminal=batch_done[i],
                    env_id=i,
                )

                if batch_reset[i] or batch_done[i]:
                    self.batch_last_obs[i] = None
                    self.batch_last_goal[i] = None
                    self.batch_last_action[i] = None
                    self.replay_buffer.stop_current_episode(env_id=i)
            self.replay_updater.update_if_necessary(self.t)

    def get_statistics(self):
        td3_statistics = super(GoalConditionedTD3, self).get_statistics()
        new_stats = [
            ("q1_recent_variance", _mean_or_nan(self.q_func1_variance_record)),
            ("q2_recent_variance", _mean_or_nan(self.q_func2_variance_record)),
            ("policy_gradients_variance", _mean_or_nan(self.policy_gradients_variance_record)),
            ("policy_gradients_mean", _mean_or_nan(self.policy_gradients_mean_record))
        ]
        return td3_statistics.extend(new_stats)<|MERGE_RESOLUTION|>--- conflicted
+++ resolved
@@ -1,10 +1,6 @@
 from logging import getLogger
 import collections
 
-<<<<<<< HEAD
-=======
-import collections
->>>>>>> cdeaeab7
 import numpy as np
 import torch
 from torch.nn import functional as F
@@ -135,18 +131,11 @@
         self.minibatch_size = minibatch_size
         self.recent_variance_size = recent_variance_size
         self.add_entropy = add_entropy
-<<<<<<< HEAD
         self.scale = scale
-        self.q_func1_variance_record = collections.deque(maxlen=10)
-        self.q_func2_variance_record = collections.deque(maxlen=10)
-
-        self.policy_gradients_variance_record = collections.deque(maxlen=100)
-        self.policy_gradients_mean_record = collections.deque(maxlen=100)
-=======
->>>>>>> cdeaeab7
 
         if add_entropy:
             self.temperature = 1.0
+
         self.q_func1_variance_record = collections.deque(maxlen=q_func_grad_variance_record_size)
         self.q_func2_variance_record = collections.deque(maxlen=q_func_grad_variance_record_size)
 
@@ -226,13 +215,8 @@
         self.q_func1_loss_record.append(float(loss1))
         self.q_func2_loss_record.append(float(loss2))
 
-<<<<<<< HEAD
-        q1_recent_variance = np.var(list(self.q1_record)[-100:])
-        q2_recent_variance = np.var(list(self.q2_record)[-100:])
-=======
         q1_recent_variance = np.var(list(self.q1_record)[-self.recent_variance_size:])
         q2_recent_variance = np.var(list(self.q2_record)[-self.recent_variance_size:])
->>>>>>> cdeaeab7
         self.q_func1_variance_record.append(q1_recent_variance)
         self.q_func2_variance_record.append(q2_recent_variance)
 
@@ -271,10 +255,7 @@
         self.policy_loss_record.append(float(loss))
         self.policy_optimizer.zero_grad()
         loss.backward()
-<<<<<<< HEAD
-=======
-
->>>>>>> cdeaeab7
+
         # get policy gradients
         gradients = self.get_and_flatten_policy_gradients()
         gradient_variance = torch.var(gradients)
